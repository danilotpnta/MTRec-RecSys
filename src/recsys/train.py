import argparse
import pickle

from pytorch_lightning import Trainer, seed_everything
from pytorch_lightning.callbacks import LearningRateMonitor
from pytorch_lightning.loggers import TensorBoardLogger
from pytorch_lightning.profilers import AdvancedProfiler
from recsys.dataset import NewsDataModule
from recsys.model import BERTMultitaskRecommender, MultitaskRecommender
from ebrec.utils._python import write_submission_file


def arg_list():
    parser = argparse.ArgumentParser(description="Training arguments")
    parser.add_argument("--hidden_dim", type=int, default=768)
    parser.add_argument("--bs", "--batch_size", type=int, default=512)
    parser.add_argument("--lr", "--learning_rate", type=float, default=1e-1)
    parser.add_argument("--wd", "--weight_decay", type=float, default=1e-6)
    parser.add_argument("--epochs", type=int, default=10)
    parser.add_argument(
        "--data_path",
        "--data",
        type=str,
        default="data",
        help="Path to the data directory containing the dataset and embeddings. NOTE: If the dataset is not present, it will be downloaded.",
    )
    parser.add_argument("--check_val_every_n_epoch", type=int, default=5)
    parser.add_argument("--resume_from_checkpoint", type=str, default=None)
    parser.add_argument("--load_from_checkpoint", type=str, default=None)
    parser.add_argument("--seed", type=int, default=42)
    parser.add_argument("--dataset", type=str, default="demo")
    parser.add_argument("--embeddings_type", type=str, default="xlm-roberta-base")
    parser.add_argument("--nhead", type=int, default=4)
    parser.add_argument("--num_layers", type=int, default=2)
    parser.add_argument("--num_workers", type=int, default=0)
    parser.add_argument("--use_gradient_surgery", action="store_true")
    parser.add_argument("--max_length", type=int, default=64)
    parser.add_argument("--use_precomputed_embeddings", action="store_true")
    parser.add_argument("--precision", type=str, default='bf16-mixed', help="Choose from 'bf16', 'bf16-mixed', '32', '16', or '16-mixed")
    return parser.parse_args()


def main():
    args = arg_list()
    print(args)

    # Set seed
    seed_everything(args.seed)

    datamodule = NewsDataModule(
        args.data_path,
        batch_size=args.bs,
        dataset=args.dataset,
        embeddings=args.embeddings_type,
        num_workers=args.num_workers,
        max_length=args.max_length,
        padding_value=0,
        dataset_type="v1" if args.use_precomputed_embeddings else "v2",
    )

    lr_monitor = LearningRateMonitor(logging_interval="step")
    profiler = AdvancedProfiler(filename="profiler_results.txt")
    trainer = Trainer(
        max_epochs=args.epochs,
        num_sanity_val_steps=1,
        # gradient_clip_val=0.3,
        check_val_every_n_epoch=args.check_val_every_n_epoch,
        precision=args.precision,
        log_every_n_steps=1,
        profiler=profiler,
        callbacks=[lr_monitor],
        logger=TensorBoardLogger("lightning_logs", name="bert_recommender"),
    )

    datamodule.prepare_data()
    datamodule.setup()

    if not args.use_precomputed_embeddings:
        if args.load_from_checkpoint:
            model = BERTMultitaskRecommender.load_from_checkpoint(
                args.load_from_checkpoint
            )
        else:
            model = BERTMultitaskRecommender(
                epochs=args.epochs,
                lr=args.lr,
                wd=args.wd,
                batch_size=args.bs,
                steps_per_epoch=datamodule.train_dataset.__len__() // args.bs,
                use_gradient_surgery=args.use_gradient_surgery,
            )
    else:
        if args.load_from_checkpoint:
            model = MultitaskRecommender.load_from_checkpoint(args.load_from_checkpoint)
        else:
            embeddings = datamodule.train_dataset.lookup_matrix.detach().clone()
            model = MultitaskRecommender(
                args.hidden_dim,
                nhead=args.nhead,
                num_layers=args.num_layers,
                n_categories=datamodule.train_dataset.max_categories,
                lr=args.lr,
                wd=args.wd,
                use_gradient_surgery=args.use_gradient_surgery,
                batch_size=args.bs,
                embeddings=embeddings,
                steps_per_epoch=datamodule.train_dataset.__len__() // args.bs,
            )
    trainer.fit(model, datamodule=datamodule, ckpt_path=args.resume_from_checkpoint)

    # Make predictions on the test set
<<<<<<< HEAD
    res = trainer.test(model, datamodule=datamodule)
    
    # Failsafe in case something goes majorly wrong
    with open("saved_res.txt", "wb") as f:
        pickle.dump(res, f)
    
    scores, preds = zip(*res)
    
    write_submission_file(datamodule.test_dataset, list(preds), rm_file=False)
=======
    # res = trainer.test(model, datamodule=datamodule)

    # # Failsafe in case something goes majorly wrong
    # with open("saved_res.txt", "wb") as f:
    #     pickle.dump(res, f)

    # scores, preds = zip(*res)

    # write_submission_file(datamodule.test_dataset, list(preds), rm_file=False)
>>>>>>> 0810c4c1


if __name__ == "__main__":
    main()<|MERGE_RESOLUTION|>--- conflicted
+++ resolved
@@ -109,7 +109,6 @@
     trainer.fit(model, datamodule=datamodule, ckpt_path=args.resume_from_checkpoint)
 
     # Make predictions on the test set
-<<<<<<< HEAD
     res = trainer.test(model, datamodule=datamodule)
     
     # Failsafe in case something goes majorly wrong
@@ -119,17 +118,6 @@
     scores, preds = zip(*res)
     
     write_submission_file(datamodule.test_dataset, list(preds), rm_file=False)
-=======
-    # res = trainer.test(model, datamodule=datamodule)
-
-    # # Failsafe in case something goes majorly wrong
-    # with open("saved_res.txt", "wb") as f:
-    #     pickle.dump(res, f)
-
-    # scores, preds = zip(*res)
-
-    # write_submission_file(datamodule.test_dataset, list(preds), rm_file=False)
->>>>>>> 0810c4c1
 
 
 if __name__ == "__main__":
