import argparse

from pytorch_lightning import Trainer, seed_everything

from recsys.dataset import NewsDataModule
from recsys.model import BERTMultitaskRecommender


def arg_list():
    parser = argparse.ArgumentParser(description="Training arguments")
    parser.add_argument("--hidden_dim", type=int, default=768)
    parser.add_argument("--bs", "--batch_size", type=int, default=512)
    parser.add_argument("--lr", "--learning_rate", type=float, default=1e-1)
    parser.add_argument("--wd", "--weight_decay", type=float, default=0)
    parser.add_argument("--epochs", type=int, default=80)
    parser.add_argument(
        "--data_path",
        "--data",
        type=str,
        default="data",
        help="Path to the data directory containing the dataset and embeddings. NOTE: If the dataset is not present, it will be downloaded.",
    )
    parser.add_argument("--check_val_every_n_epoch", type=int, default=1)
    parser.add_argument("--resume_from_checkpoint", type=str, default=None)
    parser.add_argument("--load_from_checkpoint", type=str, default=None)
    parser.add_argument("--seed", type=int, default=42)
    parser.add_argument("--dataset", type=str, default="demo")
    parser.add_argument("--embeddings_type", type=str, default="xlm-roberta-base")
    parser.add_argument("--nhead", type=int, default=4)
    parser.add_argument("--num_layers", type=int, default=2)
    parser.add_argument("--num_workers", type=int, default=0)
    parser.add_argument("--use_gradient_surgery", action="store_true")
    return parser.parse_args()


def main():
    args = arg_list()
    print(args)

    # Set seed
    seed_everything(args.seed)

    datamodule = NewsDataModule(
        args.data_path,
        batch_size=args.bs,
        dataset=args.dataset,
        embeddings=args.embeddings_type,
        num_workers=args.num_workers,
<<<<<<< HEAD
        padding_value=None
=======
>>>>>>> ae1454c4
    )

    trainer = Trainer(
        max_epochs=args.epochs,
        num_sanity_val_steps=1,
        # gradient_clip_val=0.3,
        check_val_every_n_epoch=args.check_val_every_n_epoch,
        precision="bf16-mixed",
        # profiler="advanced"
    )

    if args.load_from_checkpoint:
        model = BERTMultitaskRecommender.load_from_checkpoint(args.load_from_checkpoint)
    else:
<<<<<<< HEAD
        model = BERTMultitaskRecommender(lr=args.lr, wd=args.wd)
=======
        datamodule.prepare_data()
        datamodule.setup()

        model = MultitaskRecommender(
            args.hidden_dim,
            nhead=args.nhead,
            num_layers=args.num_layers,
            n_categories=datamodule.train_dataset.max_categories,
            lr=args.lr,
            wd=args.wd,
            use_gradient_surgery=args.use_gradient_surgery,
        )
>>>>>>> ae1454c4
    trainer.fit(model, datamodule=datamodule, ckpt_path=args.resume_from_checkpoint)

    # Make predictions on the test set
    # preds = trainer.test(model, datamodule=datamodule)
    # print(preds)


if __name__ == "__main__":
    main()<|MERGE_RESOLUTION|>--- conflicted
+++ resolved
@@ -46,10 +46,7 @@
         dataset=args.dataset,
         embeddings=args.embeddings_type,
         num_workers=args.num_workers,
-<<<<<<< HEAD
         padding_value=None
-=======
->>>>>>> ae1454c4
     )
 
     trainer = Trainer(
@@ -64,22 +61,19 @@
     if args.load_from_checkpoint:
         model = BERTMultitaskRecommender.load_from_checkpoint(args.load_from_checkpoint)
     else:
-<<<<<<< HEAD
         model = BERTMultitaskRecommender(lr=args.lr, wd=args.wd)
-=======
         datamodule.prepare_data()
         datamodule.setup()
 
-        model = MultitaskRecommender(
-            args.hidden_dim,
-            nhead=args.nhead,
-            num_layers=args.num_layers,
-            n_categories=datamodule.train_dataset.max_categories,
-            lr=args.lr,
-            wd=args.wd,
-            use_gradient_surgery=args.use_gradient_surgery,
-        )
->>>>>>> ae1454c4
+        # model = MultitaskRecommender(
+        #     args.hidden_dim,
+        #     nhead=args.nhead,
+        #     num_layers=args.num_layers,
+        #     n_categories=datamodule.train_dataset.max_categories,
+        #     lr=args.lr,
+        #     wd=args.wd,
+        #     use_gradient_surgery=args.use_gradient_surgery,
+        # )
     trainer.fit(model, datamodule=datamodule, ckpt_path=args.resume_from_checkpoint)
 
     # Make predictions on the test set
