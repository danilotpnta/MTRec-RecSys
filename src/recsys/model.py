--- conflicted
+++ resolved
@@ -36,43 +36,19 @@
     #split_targets = torch.split(one_hot_targets, repeats.tolist())
 
     # Determine the maximum length for padding
-<<<<<<< HEAD
-    max_len = max(repeats)
-
-    # Pad logits and one-hot targets, then stack them
-    padded_logits = torch.stack(
-        [
-            F.pad(segment, (0, max_len - segment.size(0)), "constant", float("-inf"))
-            for segment in split_logits
-        ]
-    )
-    padded_targets = torch.stack(
-        [
-            F.pad(segment, (0, max_len - segment.size(0)), "constant", 0)
-            for segment in split_targets
-        ]
-    )
-
-=======
     #max_len = max(repeats)
     
     # Pad logits and one-hot targets, then stack them
     #padded_logits = torch.stack([F.pad(segment, (0, max_len - segment.size(0)), 'constant', float('-inf')) for segment in split_logits])
     #padded_targets = torch.stack([F.pad(segment, (0, max_len - segment.size(0)), 'constant', 0) for segment in split_targets])
     
->>>>>>> 0e251723
     # Apply softmax to logits and add epsilon to avoid NaNs
     softmaxed_logits = F.softmax(logits, dim=-1)
     log_softmaxed_logits = torch.log(softmaxed_logits + epsilon)
 
     # Calculate cross-entropy loss
-<<<<<<< HEAD
-    losses = -torch.sum(padded_targets * log_softmaxed_logits, dim=-1)
-
-=======
     losses = -torch.sum(one_hot_targets * log_softmaxed_logits, dim=-1)
     
->>>>>>> 0e251723
     # Mask out the padded positions
     mask = (one_hot_targets.sum(dim=-1) > 0).float()
     masked_losses = losses * mask
@@ -92,7 +68,6 @@
         super(UserEncoder, self).__init__()
         self.W = nn.Linear(hidden_dim, hidden_dim)
         self.q = nn.Parameter(torch.randn(hidden_dim))
-<<<<<<< HEAD
 
     def forward(self, history):
         """
@@ -101,7 +76,19 @@
         D - hidden size (768)
         history: B x H x D
         """
-=======
+        att = self.q * F.tanh(self.W(history))
+        att_weight = F.softmax(att, dim=1)
+        user_embedding = torch.sum(history * att_weight, dim=1)
+        return user_embedding
+
+class MTRec(nn.Module):
+    """The main prediction model for the multi-task recommendation system, as described in the paper by ..."""
+
+    def __init__(self, hidden_dim):
+        super(MTRec, self).__init__()
+
+        self.W = nn.Linear(hidden_dim, hidden_dim)
+        self.q = nn.Parameter(torch.randn(hidden_dim))
         #self.transformer_hist_layer = nn.TransformerEncoderLayer(d_model=hidden_dim, nhead=8)
         #self.transformer_hist = nn.TransformerEncoder(self.transformer_hist_layer, num_layers=2)
         #self.W_cand = nn.Linear(hidden_dim, hidden_dim)
@@ -111,41 +98,6 @@
         #self.norm2 = nn.LayerNorm(hidden_dim)
 
     def forward(self, history, candidates):
-        '''
-            B - batch size (keep in mind we use an unusual mini-batch approach)
-            H - history size (number of articles in the history, usually 30)
-            D - hidden size (768)
-            history:    B x H x D 
-            candidates: B x 1 x D
-        '''
-
-        # print(f"{candidates.shape=}")
-        #history = self.transformer_hist(history)
->>>>>>> 0e251723
-        att = self.q * F.tanh(self.W(history))
-        att_weight = F.softmax(att, dim=1)
-        user_embedding = torch.sum(history * att_weight, dim=1)
-        return user_embedding
-
-class MTRec(nn.Module):
-    """The main prediction model for the multi-task recommendation system, as described in the paper by ..."""
-
-    def __init__(self, hidden_dim):
-        super(MTRec, self).__init__()
-
-<<<<<<< HEAD
-        self.user_encoder = UserEncoder(hidden_dim)
-        self.transformer_cand_layer = nn.TransformerEncoderLayer(
-            d_model=hidden_dim, nhead=8
-        )
-        self.transformer_hist = nn.TransformerEncoder(
-            self.transformer_hist_layer, num_layers=2
-        )
-        self.transformer_cand = nn.TransformerEncoder(
-            self.transformer_cand_layer, num_layers=2
-        )
-
-    def forward(self, history, candidates):
         """
         B - batch size (keep in mind we use an unusual mini-batch approach)
         H - history size (number of articles in the history, usually 30)
@@ -154,18 +106,18 @@
         candidates: B x 1 x D
         """
 
-        history = self.transformer_hist(history)
-        user_embedding = self.user_encoder(history)
-        candidates = self.transformer_cand(candidates)
-        score = torch.bmm(candidates, user_embedding.unsqueeze(-1))  # B x M x 1
-=======
+        # print(f"{candidates.shape=}")
+        #history = self.transformer_hist(history)
+        att = self.q * F.tanh(self.W(history))
+        att_weight = F.softmax(att, dim=1)
+        # print(f"{att_weight.shape=}")
+
         user_embedding = torch.sum(history * att_weight, dim = 1)
         # print(f"{user_embedding.shape=}")
         # print(f"{user_embedding.unsqueeze(-1).shape=}")
         #candidates = self.norm2(candidates + self.W_cand2(self.layer_norm(self.dropout(F.relu(self.W_cand(candidates))))))
 
         score = torch.bmm(candidates, user_embedding.unsqueeze(-1))/torch.sqrt(candidates.size(-1)) # B x M x 1
->>>>>>> 0e251723
         # print(score.shape)
         return score.squeeze(-1)
 
