--- conflicted
+++ resolved
@@ -332,15 +332,7 @@
                 F1Score(),
             ],
         )
-<<<<<<< HEAD
         self.indx = 0
-=======
-        
-        from peft import get_peft_model, LoraConfig
-        
-        self.bert = get_peft_model(self.bert, LoraConfig(r=16, lora_alpha=16))
-        
->>>>>>> cd83468d
         from torchmetrics import Accuracy
         self.accuracy = Accuracy(task="multilabel", num_labels=5)
         
@@ -372,11 +364,7 @@
             self.parameters(), lr=self.hparams.lr, weight_decay=self.hparams.wd
         )
         scheduler = torch.optim.lr_scheduler.OneCycleLR(
-<<<<<<< HEAD
             optimizer, max_lr=self.hparams.lr, pct_start=0.1, steps_per_epoch=self.hparams.train_ds_size//self.hparams.batch_size, epochs=self.hparams.epochs, anneal_strategy='linear'
-=======
-            optimizer, max_lr=self.hparams.lr, pct_start=0.1, epochs=self.hparams.epochs, anneal_strategy='linear', steps_per_epoch=self.hparams.steps_per_epoch
->>>>>>> cd83468d
         )
         
         return {
