--- conflicted
+++ resolved
@@ -316,7 +316,6 @@
         self.automatic_optimization = use_gradient_surgery
 
         self.save_hyperparameters()
-<<<<<<< HEAD
         self.predictions = []
         self.labels = []
         self.bert = BertModel.from_pretrained("google-bert/bert-base-multilingual-cased")
@@ -336,7 +335,7 @@
                 F1Score(),
             ],
         )
-        self.indx = 0
+        #self.indx = 0
         from torchmetrics import Accuracy
         self.accuracy = Accuracy(task="multiclass", num_labels=5)
         
@@ -344,8 +343,6 @@
         # See: https://pytorch.org/docs/stable/generated/torch.nn.BCEWithLogitsLoss.html
         # Would be good if we can find a rationale for this in the literature.
         # self.criterion = nn.BCEWithLogitsLoss(pos_weight=torch.ones(1) * 4)
-=======
->>>>>>> 22b5d84c
 
         # transformer = nn.TransformerEncoderLayer(
         #     d_model=hidden_dim, nhead=nhead, batch_first=True
@@ -355,7 +352,6 @@
         self.user_encoder = UserEncoder(hidden_dim)
         self.category_encoder = CategoryEncoder(hidden_dim, n_categories=n_categories)
 
-<<<<<<< HEAD
     def configure_optimizers(self):
         optimizer = torch.optim.Adam(
             self.parameters(), lr=self.hparams.lr, weight_decay=self.hparams.wd
@@ -372,9 +368,6 @@
                 "interval": "step",
             },
         }  
-=======
-        del self.bert
->>>>>>> 22b5d84c
 
     def forward(self, history, candidates):
         """
@@ -412,19 +405,11 @@
         scores = self(history, candidates)
         news_ranking_loss = self.criterion(scores, labels)
 
-<<<<<<< HEAD
-        if self.indx % 100:
-            print(scores)
-            print(labels)
+        #if self.indx % 100:
+        #    print(scores)
+        #    print(labels)
 
         loss = self.criterion(scores, labels)
-=======
-        # category_scores = self.category_encoder(history)
-        # category = torch.nn.functional.one_hot(
-        # category, num_classes=self.hparams.n_categories
-        # ).float()
-        # category_loss = self.category_loss(category_scores, category)
->>>>>>> 22b5d84c
 
         category_loss = torch.tensor(0.0, device=self.device)
         return {
@@ -449,21 +434,15 @@
         torch.Tensor: The cross-entropy loss for each segment.
     """
 
-<<<<<<< HEAD
         loss = self.criterion(scores, labels)
-        if self.indx % 100 == 0:
-            print(scores)
-            print(labels)
+        #if self.indx % 100 == 0:
+        #    print(scores)
+        #    print(labels)
         accuracy = self.accuracy(scores.float(), labels.argmax(dim=-1))
         self.log("validation/accuracy", accuracy)
         self.log("validation/loss", loss, prog_bar=True)
         self.predictions.append(scores.detach().cpu().flatten().float().numpy())
         self.labels.append(labels.detach().cpu().flatten().float().numpy())
-=======
-    # Split logits and one-hot targets according to repeats
-    # split_logits = torch.split(logits, repeats.tolist())
-    # split_targets = torch.split(one_hot_targets, repeats.tolist())
->>>>>>> 22b5d84c
 
     # Determine the maximum length for padding
     # max_len = max(repeats)
