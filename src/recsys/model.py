--- conflicted
+++ resolved
@@ -1,6 +1,5 @@
 import torch
 from ebrec.evaluation.metrics_protocols import (
-    AccuracyScore,
     AucScore,
     F1Score,
     LogLossScore,
@@ -9,15 +8,9 @@
     NdcgScore,
     RootMeanSquaredError,
 )
-<<<<<<< HEAD
-
-from torchmetrics import Accuracy, AUROC
-from transformers import AutoTokenizer, BertModel
-from sklearn.metrics import roc_auc_score
-=======
+
 from transformers import AutoTokenizer, BertModel
 from torchmetrics import Accuracy, AUROC
->>>>>>> cc11ce2d
 from pytorch_lightning import LightningModule
 from recsys.utils.gradient_surgery import PCGrad
 from torch import nn
@@ -107,15 +100,15 @@
                 MrrScore(),
                 NdcgScore(k=10),
                 NdcgScore(k=5),
-                #LogLossScore(),
+                LogLossScore(),
                 #RootMeanSquaredError(),
                 #F1Score(),
             ],
         )
-        self.indx = 0
-
-        self.accuracy = Accuracy(task="multilabel", num_labels=5)
+        
+        self.accuracy = Accuracy(task="multiclass", num_classes=5)
         self.auc_roc = AUROC(task="multiclass", num_classes=5)
+        
         # NOTE: Positives are weighted 4 times more than negatives as the dataset is imbalanced.
         # See: https://pytorch.org/docs/stable/generated/torch.nn.BCEWithLogitsLoss.html
         # Would be good if we can find a rationale for this in the literature.
@@ -182,7 +175,6 @@
         # Suggestion: Concatenate both vectors and pass them through a linear layer? (Only if we have time)
         # history = self.transformer(history)
         # user_embedding = self.transformer(history).mean(dim=1)
-        self.indx += 1
         batch_size, hist_size, seq_len = history["input_ids"].size()
         history["input_ids"] = history["input_ids"].view(
             batch_size * hist_size, seq_len
@@ -216,8 +208,6 @@
         )
 
         user_embedding = self.user_encoder(history)
-        if self.indx % 100 == 0:
-            print(candidates)
         # Normalization in order to reduce the variance of the dot product
         scores = torch.bmm(
             candidates, user_embedding.unsqueeze(-1)
@@ -283,12 +273,12 @@
 
         scores = loss["scores"]
         labels = loss["labels"]
-        # labels_indices = labels.argmax(dim=-1)
-
-        # accuracy = self.accuracy(scores, labels_indices)
-        # auc_roc = self.auc_roc(scores, labels_indices)
-        # self.log("validation/accuracy", accuracy)
-        # self.log("validation/auc_roc", auc_roc)
+        labels_indices = labels.argmax(dim=-1)
+
+        accuracy = self.accuracy(scores, labels_indices)
+        auc_roc = self.auc_roc(scores, labels_indices)
+        self.log("validation/accuracy", accuracy)
+        self.log("validation/auc_roc", auc_roc)
         self.log("validation/loss", loss["news_ranking_loss"], prog_bar=True)
         self.predictions.append(scores.detach().cpu().flatten().float().numpy())
         self.labels.append(labels.detach().cpu().flatten().float().numpy())
@@ -315,7 +305,6 @@
     The main prediction model for the multi-task recommendation system we implement.
     """
 
-<<<<<<< HEAD
     def __init__(
         self,
         hidden_dim,
@@ -328,85 +317,19 @@
         use_gradient_surgery=False,
         **kwargs,
     ):
-=======
-    def __init__(self, epochs=10, lr=1e-3, wd=0.0, steps_per_epoch=None, **kwargs):
->>>>>>> cc11ce2d
         super().__init__()
         self.automatic_optimization = use_gradient_surgery
 
-<<<<<<< HEAD
         # transformer = nn.TransformerEncoderLayer(
         #     d_model=hidden_dim, nhead=nhead, batch_first=True
         # )
         # self.transformer = nn.TransformerEncoder(transformer, num_layers=num_layers)
-=======
-        self.save_hyperparameters()
-        self.predictions = []
-        self.labels = []
-        self.bert = BertModel.from_pretrained("google-bert/bert-base-multilingual-cased")
-        #self.head = nn.Linear(self.bert.config.hidden_size, num_classes+3+category_num_cls) # 3 for ner
-        self.W = nn.Linear(self.bert.config.hidden_size, self.bert.config.hidden_size)
-        self.q = nn.Parameter(torch.randn(self.bert.config.hidden_size))
-        self.metric_evaluator = MetricEvaluator(
-            self.labels,
-            self.predictions,
-            metric_functions=[
-                #AucScore(),
-                MrrScore(),
-                NdcgScore(k=10),
-                NdcgScore(k=5),
-                LogLossScore(),
-                #RootMeanSquaredError(),
-                #F1Score(),
-            ],
-        )
-        
-        self.accuracy = Accuracy(task="multiclass", num_classes=5)
-        self.auc_roc = AUROC(task="multiclass", num_classes=5)
-        # NOTE: Positives are weighted 4 times more than negatives as the dataset is imbalanced.
-        # See: https://pytorch.org/docs/stable/generated/torch.nn.BCEWithLogitsLoss.html
-        # Would be good if we can find a rationale for this in the literature.
-        # self.criterion = nn.BCEWithLogitsLoss(pos_weight=torch.ones(1) * 4)
-
-        # # Question: Will it understand this dimensionality? A: Probably yes.
-        # [0, 0, 0, 0, 1]
-        # [0, 0, 0, 0, 1]
-        # [0, 0, 0, 0, 1]
-        # [0, 0, 0, 0, 1]
-        # [0, 0, 0, 0, 1]
-        # [0, 0, 0, 0, 1]
-        
-        # [0.1, 0.2, 0.3, 0.4, 0.5]
-        # [0.1, 0.2, 0.3, 0.4, 0.5]
-        # [0.1, 0.2, 0.3, 0.4, 0.5]
-        # [0.1, 0.2, 0.3, 0.4, 0.5]
-        # [0.1, 0.2, 0.3, 0.4, 0.5]
->>>>>>> cc11ce2d
 
         self.embedding = nn.Embedding.from_pretrained(embeddings, padding_idx=0, freeze=False)
         self.user_encoder = UserEncoder(hidden_dim)
         self.category_encoder = CategoryEncoder(hidden_dim, n_categories=n_categories)
 
-<<<<<<< HEAD
         del self.bert
-=======
-    def configure_optimizers(self):
-        optimizer = torch.optim.Adam(
-            self.parameters(), lr=self.hparams.lr, weight_decay=self.hparams.wd
-        )
-        scheduler = torch.optim.lr_scheduler.OneCycleLR(
-            optimizer, max_lr=self.hparams.lr, pct_start=0.1, steps_per_epoch=self.hparams.steps_per_epoch, epochs=self.hparams.epochs, anneal_strategy='linear'
-        )
-        
-        return {
-            "optimizer": optimizer, 
-            "lr_scheduler": {
-                "scheduler": scheduler,
-                "frequency": 1,
-                "interval": "step",
-            },
-        }
->>>>>>> cc11ce2d
 
     def forward(self, history, candidates):
         """
@@ -488,22 +411,9 @@
     # Determine the maximum length for padding
     # max_len = max(repeats)
 
-<<<<<<< HEAD
     # Pad logits and one-hot targets, then stack them
     # padded_logits = torch.stack([F.pad(segment, (0, max_len - segment.size(0)), 'constant', float('-inf')) for segment in split_logits])
     # padded_targets = torch.stack([F.pad(segment, (0, max_len - segment.size(0)), 'constant', 0) for segment in split_targets])
-=======
-        loss = self.criterion(scores, labels)
-        labels_indices = labels.argmax(dim=-1)
-
-        accuracy = self.accuracy(scores, labels_indices)
-        auc_roc = self.auc_roc(scores, labels_indices)
-        self.log("validation/accuracy", accuracy)
-        self.log("validation/auc_roc", auc_roc)
-        self.log("val_loss", loss.float().item(), prog_bar=True)
-        self.predictions.append(scores.detach().cpu().flatten().float().numpy())
-        self.labels.append(labels.detach().cpu().flatten().float().numpy())
->>>>>>> cc11ce2d
 
     # Apply softmax to logits and add epsilon to avoid NaNs
     softmaxed_logits = F.softmax(logits, dim=-1)
