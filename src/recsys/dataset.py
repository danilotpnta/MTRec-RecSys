--- conflicted
+++ resolved
@@ -1,14 +1,8 @@
 import os.path
-<<<<<<< HEAD
 from random import shuffle
 from typing import Any, Literal
 from recsys.utils.classes import PolarsDataFrameWrapper
 from recsys.utils.download import CHALLENGE_DATASET, download_file, unzip_file
-=======
-from math import ceil
-from typing import Any
-import pickle
->>>>>>> 0e251723
 
 import numpy as np
 import polars as pl
@@ -74,11 +68,7 @@
         self.articles = articles
         self.history_size = history_size
         self.padding_value = padding_value
-<<<<<<< HEAD
-=======
-        self.batch_size = batch_size
         self.neg_count = neg_count
->>>>>>> 0e251723
 
         # self.tokenizer = tokenizer
         # self.max_length = max_length
@@ -160,16 +150,10 @@
             
         )
 
-<<<<<<< HEAD
     def _prepare_training_data(self, embeddings_path=None):
         self.behaviors = self.behaviors.collect()
 
         self.data = (
-=======
-    def _set_data(self):
-        self.behaviors = self.behaviors
-        self.data: pl.DataFrame = (
->>>>>>> 0e251723
             slice_join_dataframes(
                 df1=self.behaviors,
                 df2=self.history,
@@ -243,82 +227,12 @@
             batch[DEFAULT_INVIEW_ARTICLES_COL].to_list()
         ]
         # =>
-<<<<<<< HEAD
         history_input = torch.tensor(history_input).squeeze()
         candidate_input = torch.tensor(candidate_input).squeeze()
         y = torch.tensor(batch[DEFAULT_LABELS_COL], dtype=torch.float32).squeeze()
         # ========================
         return history_input, candidate_input, y
 
-=======
-        y = batch[DEFAULT_LABELS_COL].explode()
-        filter = np.array([np.concatenate((
-            np.random.choice(np.nonzero(y[end_idx-repeats[i]:end_idx] == 1)[0], size=(1,)), np.random.choice(np.nonzero(y[end_idx-repeats[i]:end_idx] == 0)[0], size=self.neg_count)
-        )) for i, end_idx in enumerate(np.cumsum(repeats))])
-        y = torch.tensor(np.take(y, filter)).float()
-        candidate_input = candidate_input[filter.flatten()]
-        history_input = history_input[filter.flatten()]
-        history_input = torch.tensor(history_input)
-        candidate_input = torch.tensor(candidate_input)
-
-        # ========================
-        return history_input, candidate_input, y
-    
-    def save(self, file_path):
-        data_to_save = {
-            'behaviors': self.behaviors,
-            'history': self.history,
-            'articles': self.articles,
-            'lookup_indexes': self.lookup_indexes,
-            'lookup_matrix': self.lookup_matrix,
-            'data': self.data
-        }
-        with open(file_path, 'wb') as f:
-            pickle.dump(data_to_save, f)
-
-    @classmethod
-    def load(cls, file_path, 
-             tokenizer,
-             history_size: int = 30,
-             padding_value: int = 0,
-             max_length=128, 
-             batch_size=32,
-             embeddings_path=None,
-             neg_count=5):
-        
-        with open(file_path, 'rb') as f:
-            data_loaded = pickle.load(f)
-
-        instance = cls(
-            tokenizer=tokenizer,
-            behaviors=data_loaded['behaviors'],
-            history=data_loaded['history'],
-            articles=data_loaded['articles'],
-            history_size=history_size,
-            padding_value=padding_value,
-            max_length=max_length,
-            batch_size=batch_size,
-            embeddings_path=embeddings_path,
-            neg_count=neg_count
-        )
-
-        instance.lookup_indexes = data_loaded['lookup_indexes']
-        instance.lookup_matrix = data_loaded['lookup_matrix']
-        instance.data = data_loaded['data']
-
-        return instance
-    
-class NewsDatasetV2(NewsDataset):
-    def __len__(self):
-        return self.data.shape[0]
-    def __getitem__(self, index: int):
-        sample = self.data[index]
-        sample = sample.pipe(
-            map_list_article_id_to_value,
-            behaviors_column=DEFAULT_HISTORY_ARTICLE_ID_COL,
-            mapping=self.lookup_indexes,
-            fill_nulls=[0],
->>>>>>> 0e251723
 
 class NewsDataModule(LightningDataModule):
     def __init__(
@@ -467,12 +381,8 @@
 
 
 def load_data(
-<<<<<<< HEAD
     data_path: str,
     split="train",
-=======
-    tokenizer: Any, data_path: str, split="train", embeddings_path: str = None, batch_size=32, preprocessed_data_path: str = None
->>>>>>> 0e251723
 ):
     """
     Load the data from the given path and return the dataset.
@@ -489,46 +399,13 @@
     -------
     Tuple[LazyFrame, LazyFrame, LazyFrame]
     """
-
-    if preprocessed_data_path and os.path.exists(preprocessed_data_path):
-        print(f"Loading {split} preprocess data!")
-        return NewsDataset.load(
-            preprocessed_data_path,
-            tokenizer,
-            history_size=30,
-            padding_value=0,
-            max_length=128,
-            batch_size=batch_size,
-            embeddings_path=embeddings_path,
-            neg_count=5
-        )
-
     _data_path = os.path.join(data_path, split)
 
     df_behaviors = pl.read_parquet(_data_path + "/behaviors.parquet")
     df_history = pl.read_parquet(_data_path + "/history.parquet")
     df_articles = pl.read_parquet(data_path + "/articles.parquet")
 
-<<<<<<< HEAD
     return df_behaviors, df_history, df_articles
-=======
-    dataset = NewsDataset(
-        tokenizer,
-        df_behaviors,
-        df_history,
-        df_articles,
-        embeddings_path=embeddings_path,
-        batch_size=batch_size,
-    )
->>>>>>> 0e251723
-
-    if preprocessed_data_path:
-        print(f"Preprocessing of {split} data is done, saving to {preprocessed_data_path} ")
-        os.makedirs(os.path.dirname(preprocessed_data_path), exist_ok=True)
-        dataset.save(preprocessed_data_path)
-
-    return dataset
-
 
 def map_list_article_id_to_value(
     behaviors: pl.DataFrame,
