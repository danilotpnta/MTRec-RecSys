--- conflicted
+++ resolved
@@ -7,15 +7,9 @@
 #SBATCH --job-name=RECSYS
 #SBATCH --ntasks=1
 #SBATCH --cpus-per-task=12
-<<<<<<< HEAD
 #SBATCH --time=00:38:00
 #SBATCH --mem=64GB
 #SBATCH --output=/home/scur0998/MTRec-RecSys/%A.out
-=======
-#SBATCH --time=23:59:00
-#SBATCH --mem=120G
-#SBATCH --output=/home/scur1595/MTRec-RecSys/%A.out
->>>>>>> cd83468d
 
 date
 
@@ -28,23 +22,13 @@
 module load PyTorch/2.1.2-foss-2023a-CUDA-12.1.1
 source $WORK_DIR/env/bin/activate
 
-<<<<<<< HEAD
 pip install -e .
 pip install pytorch_lightning
 pip install tensorboard 
-=======
-export HF_DATASETS_CACHE=/scratch-local/$(whoami)
-export HF_DATASETS_CACHE=$HOME/data
-rm -rf $HF_DATASETS_CACHE
->>>>>>> cd83468d
 
 
 export HF_DATASETS_IN_MEMORY_MAX_SIZE=118719476736 # 120GB
 rm -rf $HF_DATASETS_CACHE/large
 python -m src.recsys.train \
     --data $HF_DATASETS_CACHE \
-<<<<<<< HEAD
-    --dataset demo --epochs 10 --bs 16 --lr 1e-5
-=======
-    --dataset large --epochs 5 --lr 2e-4 --num_workers 0
->>>>>>> cd83468d
+    --dataset demo --epochs 10 --bs 16 --lr 1e-5